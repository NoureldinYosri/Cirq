--- conflicted
+++ resolved
@@ -745,7 +745,6 @@
     assert cg.CIRCUIT_SERIALIZER.deserialize(msg) == circuit
 
 
-<<<<<<< HEAD
 def test_circuit_with_dd_tag():
     tag = cg.ops.DynamicalDecouplingTag('X')
     c = cirq.Circuit(cirq.X(cirq.q(0)).with_tags(tag))
@@ -753,7 +752,8 @@
     nc = cg.CIRCUIT_SERIALIZER.deserialize(msg)
     assert c == nc
     assert nc[0].operations[0].tags == (tag,)
-=======
+
+
 def test_circuit_with_units():
     c = cirq.Circuit(
         cg.InternalGate(
@@ -761,5 +761,4 @@
         )(cirq.q(0, 0))
     )
     msg = cg.CIRCUIT_SERIALIZER.serialize(c)
-    assert c == cg.CIRCUIT_SERIALIZER.deserialize(msg)
->>>>>>> 2c914cec
+    assert c == cg.CIRCUIT_SERIALIZER.deserialize(msg)