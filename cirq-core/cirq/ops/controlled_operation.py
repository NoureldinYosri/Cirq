# Copyright 2019 The Cirq Developers
#
# Licensed under the Apache License, Version 2.0 (the "License");
# you may not use this file except in compliance with the License.
# You may obtain a copy of the License at
#
#     https://www.apache.org/licenses/LICENSE-2.0
#
# Unless required by applicable law or agreed to in writing, software
# distributed under the License is distributed on an "AS IS" BASIS,
# WITHOUT WARRANTIES OR CONDITIONS OF ANY KIND, either express or implied.
# See the License for the specific language governing permissions and
# limitations under the License.

from typing import (
    AbstractSet,
    Any,
    Collection,
    Dict,
    List,
    Optional,
    Sequence,
    Tuple,
    Union,
    TYPE_CHECKING,
)

import numpy as np

from cirq import protocols, qis, value
<<<<<<< HEAD
from cirq.ops import raw_types, gate_operation, controlled_gate, matrix_gates, control_values as cv
=======
from cirq.ops import (
    controlled_gate,
    common_gates,
    eigen_gate,
    gate_operation,
    matrix_gates,
    raw_types,
)
>>>>>>> b1a5a39a
from cirq.type_workarounds import NotImplementedType

if TYPE_CHECKING:
    import cirq


@value.value_equality
class ControlledOperation(raw_types.Operation):
    """Augments existing operations to have one or more control qubits.

    This object is typically created via `operation.controlled_by(*qubits)`.
    """

    def __init__(
        self,
        controls: Sequence['cirq.Qid'],
        sub_operation: 'cirq.Operation',
        control_values: Optional[
            Union[cv.AbstractControlValues, Sequence[Union[int, Collection[int]]]]
        ] = None,
    ):
        """Initializes the controlled operation.

        Args:
            controls: The qubits that control the sub-operation.
            sub_operation: The operation that will be controlled.
            control_values: Which control qubit values to apply the sub
                operation.  Either an object that inherets from AbstractControlValues
                or a sequence of length `num_controls` where each
                entry is an integer (or set of integers) corresponding to the
                qubit value (or set of possible values) where that control is
                enabled.  When all controls are enabled, the sub gate is
                applied.  If unspecified, control values default to 1.

        Raises:
            ValueError: If the `control_values` or `control_qid_shape` does not
                match the number of qubits, if the `control_values` are out of
                bounds, if the qubits overlap, or if the sub_operation is not a
                unitary or mixture.
        """
        controlled_gate._validate_sub_object(sub_operation)
        if control_values is None:
            control_values = ((1,),) * len(controls)
        if len(control_values) != len(controls):
            raise ValueError('len(control_values) != len(controls)')

        # Verify qubits control qubits unique
        control_set = set(controls)
        if len(controls) != len(control_set):
            seen = set()
            dupes = [x for x in controls if x in seen or seen.add(x)]  # type: ignore
            raise ValueError(f'Duplicate control qubits {[str(x) for x in dupes]}.')

        # Verify qubits don't overlap
        if not control_set.isdisjoint(sub_operation.qubits):
            overlap = control_set.intersection(sub_operation.qubits)
            raise ValueError(f'Sub-op and controls share qubits {[str(x) for x in overlap]}.')

        if not isinstance(control_values, cv.AbstractControlValues):
            control_values = cv.ProductOfSums(
                tuple(
                    (val,) if isinstance(val, int) else tuple(sorted(val)) for val in control_values
                )
            )
        self._control_values = control_values

        # Verify control values not out of bounds
        self._control_values._validate([q.dimension for q in controls])

        if not isinstance(sub_operation, ControlledOperation):
            self._controls = tuple(controls)
            self._sub_operation = sub_operation
        else:
            # Auto-flatten nested controlled operations.
            self._controls = tuple(controls) + sub_operation.controls
            self._sub_operation = sub_operation.sub_operation
            self._control_values = self._control_values & sub_operation.control_values

    @property
    def controls(self) -> Tuple['cirq.Qid', ...]:
        return self._controls

    @property
    def control_values(self) -> cv.AbstractControlValues:
        return self._control_values

    @property
    def sub_operation(self) -> 'cirq.Operation':
        return self._sub_operation

    @property
    def gate(self) -> Optional['cirq.ControlledGate']:
        if self.sub_operation.gate is None:
            return None
        return controlled_gate.ControlledGate(
            self.sub_operation.gate,
            control_values=self.control_values,
            control_qid_shape=[q.dimension for q in self.controls],
        )

    @property
    def qubits(self):
        return self.controls + self.sub_operation.qubits

    def with_qubits(self, *new_qubits):
        n = len(self.controls)
        return ControlledOperation(
            new_qubits[:n], self.sub_operation.with_qubits(*new_qubits[n:]), self.control_values
        )

    def _decompose_(self):
        result = protocols.decompose_once_with_qubits(self.gate, self.qubits, NotImplemented)
        if result is not NotImplemented:
            return result

        if isinstance(self.sub_operation.gate, matrix_gates.MatrixGate):
            # Default decompositions of 2/3 qubit `cirq.MatrixGate` ignores global phase, which is
            # local phase in the controlled variant and hence cannot be ignored.
            return NotImplemented

        result = protocols.decompose_once(self.sub_operation, NotImplemented)
        if result is NotImplemented:
            return NotImplemented

        return [
            op.controlled_by(*self.controls, control_values=self.control_values) for op in result
        ]

    def _value_equality_values_(self):
        return (frozenset(zip(self.controls, self.control_values.identifier())), self.sub_operation)

    def _apply_unitary_(self, args: 'protocols.ApplyUnitaryArgs') -> np.ndarray:
        n = len(self.controls)
        sub_n = len(args.axes) - n
        sub_axes = args.axes[n:]
        for control_vals in self.control_values:
            active = (..., *(slice(v, v + 1) for v in control_vals), *(slice(None),) * sub_n)
            target_view = args.target_tensor[active]
            buffer_view = args.available_buffer[active]
            result = protocols.apply_unitary(
                self.sub_operation,
                protocols.ApplyUnitaryArgs(target_view, buffer_view, sub_axes),
                default=NotImplemented,
            )

            if result is NotImplemented:
                return NotImplemented

            if result is not target_view:
                # HACK: assume they didn't somehow escape the slice view and
                # edit the rest of target_tensor.
                target_view[...] = result

        return args.target_tensor

    def _has_unitary_(self) -> bool:
        return protocols.has_unitary(self.sub_operation)

    def _qasm_(self, args: 'cirq.QasmArgs') -> Optional[str]:
        if (
            hasattr(self._sub_operation, "gate")
            and len(self._controls) == 1
            and self._control_values == ((1,),)
        ):
            gate = self.sub_operation.gate
            if (
                isinstance(gate, eigen_gate.EigenGate)
                and gate.exponent == 1
                and gate.global_shift == 0
            ):
                instr = None
                if isinstance(gate, common_gates.XPowGate):
                    instr = 'cx {0},{1};\n'
                elif isinstance(gate, common_gates.YPowGate):
                    instr = 'cy {0},{1};\n'
                elif isinstance(gate, common_gates.ZPowGate):
                    instr = 'cz {0},{1};\n'
                elif isinstance(gate, common_gates.HPowGate):
                    instr = 'ch {0},{1};\n'
                if instr:
                    return args.format(instr, self._controls[0], self.sub_operation.qubits[0])
        # Fallback to decompose.
        return None

    def _extend_matrix(self, sub_matrix: np.ndarray) -> np.ndarray:
        qid_shape = protocols.qid_shape(self)
        sub_n = len(qid_shape) - len(self.controls)
        tensor = qis.eye_tensor(qid_shape, dtype=sub_matrix.dtype)
        sub_tensor = sub_matrix.reshape(qid_shape[len(self.controls) :] * 2)
        for control_vals in self.control_values:
            active = (*(v for v in control_vals), *(slice(None),) * sub_n) * 2
            tensor[active] = sub_tensor
        return tensor.reshape((np.prod(qid_shape, dtype=np.int64).item(),) * 2)

    def _unitary_(self) -> Union[np.ndarray, NotImplementedType]:
        sub_matrix = protocols.unitary(self.sub_operation, None)
        if sub_matrix is None:
            return NotImplemented
        return self._extend_matrix(sub_matrix)

    def _has_mixture_(self) -> bool:
        return protocols.has_mixture(self.sub_operation)

    def _mixture_(self) -> Optional[List[Tuple[float, np.ndarray]]]:
        sub_mixture = protocols.mixture(self.sub_operation, None)
        if sub_mixture is None:
            return None
        return [(p, self._extend_matrix(m)) for p, m in sub_mixture]

    def __str__(self) -> str:
        prefix = self.control_values.diagram_repr()
        if isinstance(self.sub_operation, gate_operation.GateOperation):
            qubits = ', '.join(map(str, self.qubits))
            return f'{prefix}{self.sub_operation.gate}({qubits})'
        controls = ', '.join(str(q) for q in self.controls)
        return f'{prefix}({controls}, {self.sub_operation})'

    def __repr__(self):
        if all(q.dimension == 2 for q in self.controls):
            if self.control_values._are_ones():
                if self == self.sub_operation.controlled_by(*self.controls):
                    qubit_args = ', '.join(repr(q) for q in self.controls)
                    return f'{self.sub_operation!r}.controlled_by({qubit_args})'
        return (
            f'cirq.ControlledOperation('
            f'sub_operation={self.sub_operation!r},'
            f'control_values={self.control_values!r},'
            f'controls={self.controls!r})'
        )

    def _is_parameterized_(self) -> bool:
        return protocols.is_parameterized(self.sub_operation)

    def _parameter_names_(self) -> AbstractSet[str]:
        return protocols.parameter_names(self.sub_operation)

    def _resolve_parameters_(
        self, resolver: 'cirq.ParamResolver', recursive: bool
    ) -> 'ControlledOperation':
        new_sub_op = protocols.resolve_parameters(self.sub_operation, resolver, recursive)
        return ControlledOperation(self.controls, new_sub_op, self.control_values)

    def _trace_distance_bound_(self) -> Optional[float]:
        if self._is_parameterized_():
            return None
        u = protocols.unitary(self.sub_operation, default=None)
        if u is None:
            return NotImplemented
        angle_list = np.append(np.angle(np.linalg.eigvals(u)), 0)
        return protocols.trace_distance_from_angle_list(angle_list)

    def __pow__(self, exponent: Any) -> 'ControlledOperation':
        new_sub_op = protocols.pow(self.sub_operation, exponent, NotImplemented)
        if new_sub_op is NotImplemented:
            return NotImplemented
        return ControlledOperation(self.controls, new_sub_op, self.control_values)

    def _circuit_diagram_info_(
        self, args: 'cirq.CircuitDiagramInfoArgs'
    ) -> Optional['protocols.CircuitDiagramInfo']:
        n = len(self.controls)

        sub_args = protocols.CircuitDiagramInfoArgs(
            known_qubit_count=(
                args.known_qubit_count - n if args.known_qubit_count is not None else None
            ),
            known_qubits=(args.known_qubits[n:] if args.known_qubits is not None else None),
            use_unicode_characters=args.use_unicode_characters,
            precision=args.precision,
            label_map=args.label_map,
        )
        sub_info = protocols.circuit_diagram_info(self.sub_operation, sub_args, None)
        if sub_info is None:
            return NotImplemented

        def get_symbol(vals):
            if tuple(vals) == (1,):
                return '@'
            return f"({','.join(map(str, vals))})"

        wire_symbols = (
            *(get_symbol(vals) for vals in self.control_values.identifier()),
            *sub_info.wire_symbols,
        )
        exponent_qubit_index = None
        if sub_info.exponent_qubit_index is not None:
            exponent_qubit_index = sub_info.exponent_qubit_index + len(self.control_values)
        elif sub_info.exponent is not None:
            # For a multi-qubit `sub_operation`, if the `exponent_qubit_index` is None, the qubit
            # on which the exponent gets drawn in the controlled case (smallest ordered qubit of
            # sub_operation) can be different from the uncontrolled case (lexicographically largest
            # qubit of sub_operation). See tests for example.
            exponent_qubit_index = len(self.control_values)
        return protocols.CircuitDiagramInfo(
            wire_symbols=wire_symbols,
            exponent=sub_info.exponent,
            exponent_qubit_index=exponent_qubit_index,
        )

    def _json_dict_(self) -> Dict[str, Any]:
        return {
            'controls': self.controls,
            'control_values': self.control_values.identifier(),
            'sub_operation': self.sub_operation,
        }<|MERGE_RESOLUTION|>--- conflicted
+++ resolved
@@ -28,9 +28,6 @@
 import numpy as np
 
 from cirq import protocols, qis, value
-<<<<<<< HEAD
-from cirq.ops import raw_types, gate_operation, controlled_gate, matrix_gates, control_values as cv
-=======
 from cirq.ops import (
     controlled_gate,
     common_gates,
@@ -38,8 +35,8 @@
     gate_operation,
     matrix_gates,
     raw_types,
+  control_values as cv,
 )
->>>>>>> b1a5a39a
 from cirq.type_workarounds import NotImplementedType
 
 if TYPE_CHECKING:
