--- conflicted
+++ resolved
@@ -37,14 +37,9 @@
 
 ## Before you release: flush the deprecation backlog
 
-<<<<<<< HEAD
-Ensure that all the deprecations that were meant to be deprecated for the given release. 
-E.g. if you want to release `v0.11`, you can check with `git grep 'v0.11'` for all the lines containing this deadline.  
-=======
 Ensure that all the deprecations are removed that were meant to be deprecated for the given release. 
 E.g. if you want to release `v0.11`, you can check with `git grep 'v0.11'` for all the lines containing this deadline.
 Make sure none of those are released.  
->>>>>>> 6f9eedca
 
 ## Release Procedure
 
